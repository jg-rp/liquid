[build-system]
build-backend = "hatchling.build"
requires = ["hatchling"]

[project]
authors = [{ name = "James Prior", email = "jamesgr.prior@gmail.com" }]
classifiers = [
  "Development Status :: 5 - Production/Stable",
  "Intended Audience :: Developers",
  "License :: OSI Approved :: MIT License",
  "Programming Language :: Python :: 3",
  "Programming Language :: Python :: 3.7",
  "Programming Language :: Python :: 3.8",
  "Programming Language :: Python :: 3.9",
  "Programming Language :: Python :: Implementation :: CPython",
  "Programming Language :: Python :: Implementation :: PyPy",
  "Programming Language :: Python :: 3.10",
  "Programming Language :: Python :: 3.11",
  "Programming Language :: Python :: 3.12",
  "Programming Language :: Python :: 3.13",
]
dependencies = [
  "python-dateutil>=2.8.1",
  "typing-extensions>=4.2.0",
  "importlib-resources>=5.10.0",
]
<<<<<<< HEAD
dependencies = [
  "python-dateutil>=2.8.1",
  "typing-extensions>=4.2.0",
  "importlib-resources>=5.10.0",
]
=======
>>>>>>> 415f6d9f
description = "A Python engine for the Liquid template language."
dynamic = ["version"]
license = "MIT"
name = "python-liquid"
readme = "README.md"
requires-python = ">=3.7"

[project.optional-dependencies]
autoescape = ["MarkupSafe>=2,<3"]

[project.urls]
"Change Log" = "https://github.com/jg-rp/liquid/blob/main/CHANGES.md"
Documentation = "https://jg-rp.github.io/liquid/"
Homepage = "https://jg-rp.github.io/liquid/"
"Issue Tracker" = "https://github.com/jg-rp/liquid/issues"
"Source Code" = "https://github.com/jg-rp/liquid"

[tool.hatch.version]
path = "liquid/__init__.py"

[tool.hatch.build.targets.sdist]
exclude = ["/**/.mypy_cache/"]
packages = ["liquid"]

[tool.hatch.build.targets.wheel]
exclude = ["/**/.mypy_cache/"]
packages = ["liquid"]

[tool.hatch.envs.default]
dependencies = [
  "pytest",
  "pytest-cov",
  "black",
  "mypy",
  "pyyaml",
  "types-pyyaml",
  "twine",
  "ruff",
  "mock",
  "types-python-dateutil",
  "MarkupSafe>=2, < 3",
]

[tool.hatch.envs.default.scripts]
benchmark = "python -O scripts/performance.py"
cov = [
  "hatch run noescape:cov",
  "pytest --cov-append --cov-report= --cov-fail-under=97 --cov-config=pyproject.toml --cov=liquid --cov=tests {args}",
]
cov-html = [
  "hatch run noescape:cov",
  "pytest --cov-append --cov-report=html --cov-config=pyproject.toml --cov=liquid --cov=tests {args}",
]
lint = "ruff check ."
no-cov = "cov --no-cov {args}"
profile = "python -O scripts/performance.py --profile"
test = "pytest {args}"
typing = "mypy"

[[tool.hatch.envs.test.matrix]]
python = ["37", "38", "39", "310", "311", "312", "pypy38", "pypy39"]

[tool.hatch.envs.test.scripts]
test = "pytest {args}"

[tool.hatch.envs.noescape]
dependencies = ["pytest", "pytest-cov", "mock"]
features = []
template = "noescape"

[tool.hatch.envs.noescape.scripts]
cov = "pytest --cov-report= --cov-config=pyproject.toml --cov=liquid --cov=tests {args}"
test = "pytest {args}"

[tool.hatch.envs.docs]
dependencies = ["black", "mkdocs", "mkdocstrings[python]", "mkdocs-material"]

[tool.hatch.envs.docs.scripts]
build = "mkdocs build --clean --strict"
serve = "mkdocs serve --dev-addr localhost:8000"

[tool.coverage.run]
branch = true
omit = ["tests/mocks/**/*", "liquid/__about__.py"]
parallel = true

[tool.coverage.report]
exclude_lines = ["no cov", "if __name__ == .__main__.:", "if TYPE_CHECKING:"]

[tool.mypy]
disallow_incomplete_defs = true
disallow_subclassing_any = true
disallow_untyped_calls = true
disallow_untyped_defs = true
files = "liquid"
local_partial_types = true
no_implicit_optional = true
no_implicit_reexport = true
python_version = "3.10"
strict = true
warn_redundant_casts = true
warn_return_any = true
warn_unreachable = true
warn_unused_configs = true
warn_unused_ignores = false

[tool.ruff]

# Exclude a variety of commonly ignored directories.
exclude = [
  ".bzr",
  ".direnv",
  ".eggs",
  ".git",
  ".hg",
  ".mypy_cache",
  ".nox",
  ".pants.d",
  ".pytype",
  ".ruff_cache",
  ".svn",
  ".tox",
  ".venv",
  "__pypackages__",
  "_build",
  "buck-out",
  "build",
  "dist",
  "node_modules",
  "venv",
]

# Same as Black.
line-length = 88

# Assume Python 3.10.
target-version = "py310"

[tool.ruff.lint.isort]
force-single-line = true

[tool.ruff.lint.pydocstyle]
convention = "google"

[tool.ruff.lint.per-file-ignores]
"liquid/__about__.py" = ["D100"]
"liquid/__init__.py" = ["D104", "I001"]
"liquid/builtin/filters/__init__.py" = ["D104", "I001"]
"liquid/builtin/loaders/__init__.py" = ["D104", "I001"]
"liquid/builtin/tags/__init__.py" = ["D104", "I001"]
"scripts/__init__.py" = ["D104", "I001"]
"tests/*" = ["D100", "D101", "D104", "D103", "D102", "D209", "D205", "SIM117"]

[tool.ruff.lint]
# Allow unused variables when underscore-prefixed.
dummy-variable-rgx = "^(_+|(_+[a-zA-Z0-9_]*[a-zA-Z0-9]+?))$"

select = [
  "A",
  "ARG",
  "B",
  "BLE",
  "C4",
  "D",
  "E",
  "F",
  "I",
  "ICN",
  "ISC",
  "N",
  "PIE",
  "PL",
  "PT",
  "Q",
  "RET",
  "RSE",
  "S",
  "SIM",
  "SLF",
  "T10",
  "T20",
  "YTT",
]

# TODO: review ignores
ignore = [
  "S105",
  "S101",
  "D107",
  "D105",
  "PLR0913",
  "D401",
  "N818",
  "PT009",
  "B905",
  "PT027",
]

fixable = ["I", "SIM", "D202"]
unfixable = []<|MERGE_RESOLUTION|>--- conflicted
+++ resolved
@@ -24,14 +24,6 @@
   "typing-extensions>=4.2.0",
   "importlib-resources>=5.10.0",
 ]
-<<<<<<< HEAD
-dependencies = [
-  "python-dateutil>=2.8.1",
-  "typing-extensions>=4.2.0",
-  "importlib-resources>=5.10.0",
-]
-=======
->>>>>>> 415f6d9f
 description = "A Python engine for the Liquid template language."
 dynamic = ["version"]
 license = "MIT"
@@ -213,6 +205,7 @@
   "SLF",
   "T10",
   "T20",
+  "TCH",
   "YTT",
 ]
 
